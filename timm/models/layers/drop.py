--- conflicted
+++ resolved
@@ -157,10 +157,6 @@
 class DropPath(nn.Module):
     """Drop paths (Stochastic Depth) per sample  (when applied in main path of residual blocks).
     """
-<<<<<<< HEAD
-
-=======
->>>>>>> 07379c6d
     def __init__(self, drop_prob=None, scale_by_keep=True):
         super(DropPath, self).__init__()
         self.drop_prob = drop_prob
